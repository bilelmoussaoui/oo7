--- conflicted
+++ resolved
@@ -355,7 +355,6 @@
         self.connection.object_server()
     }
 
-<<<<<<< HEAD
     pub async fn collection_from_path(&self, path: &OwnedObjectPath) -> Option<Collection> {
         let collections = self.collections.lock().await;
 
@@ -368,12 +367,8 @@
         None
     }
 
-    pub async fn session(&self, path: &OwnedObjectPath) -> Option<Arc<Session>> {
-        self.sessions.lock().await.get(path).map(Arc::clone)
-=======
     pub async fn session(&self, path: &OwnedObjectPath) -> Option<Session> {
         self.sessions.lock().await.get(path).cloned()
->>>>>>> dd8a82c9
     }
 
     pub async fn remove_session(&self, path: &OwnedObjectPath) {
